--- conflicted
+++ resolved
@@ -1,6 +1,3 @@
-<<<<<<< HEAD
-[]
-=======
 $schema: https://json-schema.org/draft/2020-12/schema
 SCHEMA_VERSION: 1.0.0
 $title: ONEX .tree Directory Structure Schema
@@ -70,5 +67,4 @@
                   - name: code.py
                     type: file
                   - name: test.py
-                    type: file
->>>>>>> 0b04e760
+                    type: file